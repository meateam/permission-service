package service

import (
	"context"
	"fmt"
	"time"

	pb "github.com/meateam/permission-service/proto"
	"github.com/sirupsen/logrus"
)

// Service is a structure used for handling Permission Service grpc requests.
type Service struct {
	controller Controller
	logger     *logrus.Logger
}

// HealthCheck checks the health of the service, returns true if healthy, or false otherwise.
func (s Service) HealthCheck(mongoClientPingTimeout time.Duration) bool {
	timeoutCtx, cancel := context.WithTimeout(context.TODO(), mongoClientPingTimeout)
	defer cancel()
	healthy, err := s.controller.HealthCheck(timeoutCtx)
	if err != nil {
		s.logger.Errorf("%v", err)
		return false
	}

	return healthy
}

// NewService creates a Service and returns it.
func NewService(controller Controller, logger *logrus.Logger) Service {
	return Service{controller: controller, logger: logger}
}

// CreatePermission is the request handler for creating a permission of a file to user.
func (s Service) CreatePermission(
	ctx context.Context,
	req *pb.CreatePermissionRequest,
) (*pb.PermissionObject, error) {
	fileID := req.GetFileID()
	userID := req.GetUserID()
	role := req.GetRole()
	creator := req.GetCreator()
	if userID == "" {
		return nil, fmt.Errorf("userID is required")
	}

	if fileID == "" {
		return nil, fmt.Errorf("fileID is required")
	}

	if pb.Role_name[int32(role)] == "" {
		return nil, fmt.Errorf("role does not exist")
	}

	if creator == "" {
		return nil, fmt.Errorf("creator is required")
	}

	permission, err := s.controller.CreatePermission(ctx, fileID, userID, role, creator)
	if err != nil {
		return nil, err
	}

	var response pb.PermissionObject
	if err := permission.MarshalProto(&response); err != nil {
		return nil, err
	}

	return &response, nil
}

// GetFilePermissions is the request handler for retrieving permissions of file by its ID.
func (s Service) GetFilePermissions(
	ctx context.Context,
	req *pb.GetFilePermissionsRequest,
) (*pb.GetFilePermissionsResponse, error) {
	fileID := req.GetFileID()
	if fileID == "" {
		return nil, fmt.Errorf("fileID is required")
	}

	filePermissions, err := s.controller.GetFilePermissions(ctx, fileID)
	if err != nil {
		return nil, err
	}

	return &pb.GetFilePermissionsResponse{Permissions: filePermissions}, nil
}

// DeletePermission is the request handler for deleting permission by its ID.
func (s Service) DeletePermission(
	ctx context.Context, req *pb.DeletePermissionRequest,
) (*pb.PermissionObject, error) {
	fileID := req.GetFileID()
	userID := req.GetUserID()

	if userID == "" {
		return nil, fmt.Errorf("userID is required")
	}

	if fileID == "" {
		return nil, fmt.Errorf("fileID is required")
	}

	permission, err := s.controller.DeletePermission(ctx, fileID, userID)
	if err != nil {
		return nil, err
	}

	var response pb.PermissionObject
	if err = permission.MarshalProto(&response); err != nil {
		return nil, err
	}

	return &response, nil
}

// GetPermission is the request handler for retrieving a permission by a user and file ids.
func (s Service) GetPermission(ctx context.Context, req *pb.GetPermissionRequest) (*pb.PermissionObject, error) {
	fileID := req.GetFileID()
	userID := req.GetUserID()
	if userID == "" {
		return nil, fmt.Errorf("UserID is required")
	}

	if fileID == "" {
		return nil, fmt.Errorf("FileID is required")
	}

	permission, err := s.controller.GetByFileAndUser(ctx, fileID, userID)
	if err != nil {
		return nil, err
	}

	var response pb.PermissionObject
	if err = permission.MarshalProto(&response); err != nil {
		return nil, err
	}

	return &response, nil
}

// IsPermitted is the request handler for checking user permission by userID and fileID.
func (s Service) IsPermitted(ctx context.Context, req *pb.IsPermittedRequest) (*pb.IsPermittedResponse, error) {
	fileID := req.GetFileID()
	userID := req.GetUserID()
	role := req.GetRole()
	if userID == "" {
		return nil, fmt.Errorf("UserID is required")
	}

	if fileID == "" {
		return nil, fmt.Errorf("FileID is required")
	}

	if pb.Role_name[int32(role)] == "" {
		return nil, fmt.Errorf("role does not exist")
	}

	permission, err := s.controller.GetByFileAndUser(ctx, fileID, userID)
	if err != nil {
		return &pb.IsPermittedResponse{Permitted: false}, err
	}

	isPermitted := isSubRole(permission.GetRole(), role)
	return &pb.IsPermittedResponse{Permitted: isPermitted}, nil
}

<<<<<<< HEAD
// GetUserPermissions is the request handler for fetching the permissions that a user has.
func (s Service) GetUserPermissions(ctx context.Context, req *pb.GetUserPermissionsRequest) (*pb.GetUserPermissionsResponse, error) {
=======
// GetUserPermissions is the request handler for fetching the permissions that a user has, filtered by ownership.
func (s Service) GetUserPermissions(
	ctx context.Context,
	req *pb.GetUserPermissionsRequest,
) (*pb.GetUserPermissionsResponse, error) {
>>>>>>> dd8198ae
	userID := req.GetUserID()
	if userID == "" {
		return nil, fmt.Errorf("userID is required")
	}

	permissions, err := s.controller.GetUserPermissions(ctx, userID)
	if err != nil {
		return nil, err
	}

	return &pb.GetUserPermissionsResponse{Permissions: permissions}, nil
}

// DeleteFilePermissions is the request handler for deleting all permissions that exist for a certain file.
func (s Service) DeleteFilePermissions(
	ctx context.Context,
	req *pb.DeleteFilePermissionsRequest,
) (*pb.DeleteFilePermissionsResponse, error) {
	fileID := req.GetFileID()
	if fileID == "" {
		return nil, fmt.Errorf("fileID is required")
	}

	permissions, err := s.controller.DeleteFilePermissions(ctx, fileID)
	if err != nil {
		return nil, err
	}

	return &pb.DeleteFilePermissionsResponse{Permissions: permissions}, nil
}

func isSubRole(role pb.Role, wanted pb.Role) bool {
	if wanted == pb.Role_NONE {
		return false
	}

	switch role {
	case pb.Role_NONE:
		return false
	case pb.Role_WRITE:
		return wanted == pb.Role_WRITE || wanted == pb.Role_READ
	case pb.Role_READ:
		return wanted == pb.Role_READ
	default:
		return false
	}
}<|MERGE_RESOLUTION|>--- conflicted
+++ resolved
@@ -168,16 +168,10 @@
 	return &pb.IsPermittedResponse{Permitted: isPermitted}, nil
 }
 
-<<<<<<< HEAD
 // GetUserPermissions is the request handler for fetching the permissions that a user has.
-func (s Service) GetUserPermissions(ctx context.Context, req *pb.GetUserPermissionsRequest) (*pb.GetUserPermissionsResponse, error) {
-=======
-// GetUserPermissions is the request handler for fetching the permissions that a user has, filtered by ownership.
 func (s Service) GetUserPermissions(
 	ctx context.Context,
-	req *pb.GetUserPermissionsRequest,
-) (*pb.GetUserPermissionsResponse, error) {
->>>>>>> dd8198ae
+	req *pb.GetUserPermissionsRequest) (*pb.GetUserPermissionsResponse, error) {
 	userID := req.GetUserID()
 	if userID == "" {
 		return nil, fmt.Errorf("userID is required")
