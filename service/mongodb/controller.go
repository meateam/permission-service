--- conflicted
+++ resolved
@@ -34,14 +34,8 @@
 	fileID string,
 	userID string,
 	role pb.Role,
-<<<<<<< HEAD
 	creator string) (service.Permission, error) {
 	permission := &BSON{FileID: fileID, UserID: userID, Role: role, Creator: creator}
-=======
-) (service.Permission, error) {
-	// Create the root permission.
-	permission := &BSON{FileID: fileID, UserID: userID, Role: role}
->>>>>>> dd8198ae
 	createdPermission, err := c.store.Create(ctx, permission)
 	if err != nil {
 		return nil, fmt.Errorf("failed creating permission: %v", err)
@@ -54,12 +48,7 @@
 func (c Controller) GetByFileAndUser(
 	ctx context.Context,
 	fileID string,
-<<<<<<< HEAD
 	userID string) (service.Permission, error) {
-=======
-	userID string,
-) (service.Permission, error) {
->>>>>>> dd8198ae
 	filter := bson.D{
 		bson.E{
 			Key:   PermissionBSONFileIDField,
@@ -147,16 +136,10 @@
 }
 
 // GetUserPermissions returns a slice of FileRole,
-<<<<<<< HEAD
 // otherwise returns nil and any error if occured.
 func (c Controller) GetUserPermissions(
 	ctx context.Context,
 	userID string) ([]*pb.GetUserPermissionsResponse_FileRole, error) {
-=======
-// otherwise returns nil and any error if occurred.
-func (c Controller) GetUserPermissions(ctx context.Context,
-	userID string, isOwner bool) ([]*pb.GetUserPermissionsResponse_FileRole, error) {
->>>>>>> dd8198ae
 	filter := bson.D{
 		bson.E{
 			Key:   PermissionBSONUserIDField,
